"""
Unittests for the classes and interfaces defined in parmed.topologyobjects

By Jason Swails
"""
from __future__ import division

import math
from parmed.exceptions import MoleculeError, ParameterError
from parmed.amber.readparm import AmberFormat
import parmed.topologyobjects as topologyobjects
from parmed.topologyobjects import _ListItem, _FourAtomTerm, _strip_units
from parmed.topologyobjects import *
import parmed.unit as u
from parmed.utils.six import PY3
from parmed.utils.six.moves import range, zip
from copy import copy
import unittest
from utils import get_fn
import random
import warnings

class TestTopologyObjects(unittest.TestCase):
    """
    This test set is responsible for testing the classes in
    parmed.topologyobjects
    """

    #=============================================

    def test_list_item1(self):
        """ Test the _ListItem base class in standard containers """
        my_container = list()
        objects = [_ListItem() for i in range(100)]
        # Assign it a list container
        for obj in objects:
            self.assertEqual(obj.idx, -1)
            obj.list = my_container
            my_container.append(obj)
        for i, obj in enumerate(my_container):
            self.assertEqual(obj.idx, i)
        # Delete 10 random, but unique, objects from my_container
        choices = set()
        while len(choices) < 10:
            choices.add(random.choice(range(100)))
        choices = sorted(list(choices), reverse=True)
        for idx in choices:
            my_container.pop(idx)
        # Now check that the index of those 10 items are -1
        for i in choices:
            self.assertEqual(objects[i].idx, -1)
        # Now check that the index of the remaining objects are correctly
        # updated
        for i, obj in enumerate(my_container):
            self.assertEqual(obj.idx, i)
        # Test some corner cases
        class NewList(list): pass
        objects = NewList([_ListItem() for i in range(100)])
        objects.needs_indexing = True
        for i, obj in enumerate(objects):
            obj.list = objects
            self.assertEqual(i, obj.idx)
        objects[-1].list = NewList()
        objects[-1].list.needs_indexing = True
        self.assertEqual(objects[-1].idx, -1)

    #=============================================

    def test_list_item2(self):
        """ Test the _ListItem base class in the TrackedList container """
        my_container = TrackedList()
        objects = [_ListItem() for i in range(100)]
        # Assign it a list container
        for obj in objects:
            obj.list = my_container
            my_container.append(obj)
        for i, obj in enumerate(my_container):
            self.assertEqual(obj.idx, i)
        # Delete 10 random, but unique, objects from my_container
        choices = set()
        while len(choices) < 10:
            choices.add(random.choice(range(100)))
        choices = sorted(list(choices), reverse=True)
        for idx in choices:
            my_container.pop(idx)
        # Now check that the index of those 10 items are -1
        for i in choices:
            self.assertEqual(objects[i].idx, -1)
        # Now check that the index of the remaining objects are correctly
        # updated
        for i, obj in enumerate(my_container):
            self.assertEqual(obj.idx, i)
        # Now add those 10 objects back to the end of the list, and make sure
        # that the indexing is still correct, then delete those same items using
        # "del" instead of "pop" and make sure it still works
        for i in choices:
            my_container.append(objects[i])
        objects = [obj for obj in my_container] # Re-sync ordering
        for i in choices:
            del my_container[i]
        for i in choices:
            self.assertEqual(objects[i].idx, -1)
        for i, obj in enumerate(my_container):
            self.assertEqual(obj.idx, i)
        # Now try deleting a slice
        objects = [obj for obj in my_container]
        del my_container[::2]
        self.assertEqual(len(my_container), 45)
        for i in range(90):
            if i % 2 == 0:
                self.assertEqual(objects[i].idx, -1)
            else:
                self.assertEqual(objects[i].idx, i//2)
        for i, obj in enumerate(my_container):
            self.assertEqual(obj.idx, i)

    #=============================================

    def test_four_atom_term(self):
        """ Tests the _FourAtomTerm base class """
        a1, a2, a3, a4, a5 = Atom(), Atom(), Atom(), Atom(), Atom()
        fat = _FourAtomTerm(a1, a2, a3, a4)
        # Verify ordering
        self.assertIs(fat.atom1, a1)
        self.assertIs(fat.atom2, a2)
        self.assertIs(fat.atom3, a3)
        self.assertIs(fat.atom4, a4)
        # Verify container
        self.assertIn(a1, fat)
        self.assertIn(a2, fat)
        self.assertIn(a3, fat)
        self.assertIn(a4, fat)
        self.assertNotIn(a5, fat)
        fat.delete()
        self.assertIs(fat.atom1, None)
        self.assertIs(fat.atom2, None)
        self.assertIs(fat.atom3, None)
        self.assertIs(fat.atom4, None)

    #=============================================

    def test_atom(self):
        """ Tests the Atom object """
        a1 = Atom(atomic_number=6, name='C1', type='CT', charge=-0.1,
                  mass=12.01, nb_idx=1, solvent_radius=1.8, tree='M')
        a2 = Atom(atomic_number=6, name='C2', type='CT', charge=0.1,
                  mass=12.01, nb_idx=1, solvent_radius=1.8, tree='M')
        a3 = Atom(atomic_number=6, name='C3', type='CT', charge=0.0,
                  mass=12.01, nb_idx=1, solvent_radius=1.8, tree='M')
        a4 = Atom(atomic_number=6, name='C4', type='CT', charge=-0.1,
                  mass=12.01, nb_idx=1, solvent_radius=1.8, tree='M')
        a5 = Atom(atomic_number=6, name='C2', type='CT', charge=0.1,
<<<<<<< HEAD
                  mass=12.01, nb_idx=1, solvent_radius=1.8, tree='M')
=======
                  mass=12.01, nb_idx=1, radii=1.8, tree='M')
        self.assertRaises(IndexError, a1.nonbonded_exclusions)
>>>>>>> 72ae3dbb
        # Make sure the atom attributes are transferred correctly (only check
        # the first atom)
        self.assertEqual(a1.atomic_number, 6)
        self.assertEqual(a1.element, 6)
        self.assertEqual(a1.name, 'C1')
        self.assertEqual(a1.type, 'CT')
        self.assertEqual(a1.charge, -0.1)
        self.assertEqual(a1.mass, 12.01)
        self.assertEqual(a1.tree, 'M')
        self.assertEqual(a1.nb_idx, 1)
        self.assertEqual(a1.solvent_radius, 1.8)
        self.assertEqual(a1.idx, -1)
        self.assertEqual(a1.marked, 0)
        self.assertEqual(a1.screen, 0)

        bonds = list()
        angles = list()
        torsions = list()
        tortors = list()
        bonds.append(Bond(a1, a2))
        bonds.append(Bond(a2, a3))
        bonds.append(Bond(a3, a4))
        bonds.append(Bond(a4, a5))
        angles.append(Angle(a1, a2, a3))
        angles.append(Angle(a2, a3, a4))
        angles.append(Angle(a3, a4, a5))
        torsions.append(Dihedral(a1, a2, a3, a4))
        torsions.append(Dihedral(a2, a3, a4, a5))
        tortors.append(TorsionTorsion(a1, a2, a3, a4, a5))

        self.assertIn(a1, bonds[0])
        self.assertNotIn(a1, bonds[1])
        self.assertIn(a1, angles[0])
        self.assertNotIn(a1, angles[1])
        self.assertIn(a1, torsions[0])
        self.assertNotIn(a1, torsions[1])
        self.assertIn(a1, tortors[0])

        self.assertIn(bonds[0], a1.bonds)
        self.assertIn(bonds[0], a2.bonds)
        self.assertIn(bonds[1], a2.bonds)
        self.assertIn(bonds[1], a3.bonds)

        self.assertIn(angles[0], a1.angles)
        self.assertIn(angles[0], a2.angles)
        self.assertIn(angles[1], a2.angles)
        self.assertIn(angles[0], a3.angles)
        self.assertIn(angles[1], a3.angles)
        self.assertIn(angles[2], a3.angles)

        self.assertIn(torsions[0], a1.dihedrals)
        self.assertIn(torsions[0], a2.dihedrals)
        self.assertIn(torsions[0], a3.dihedrals)
        self.assertIn(torsions[0], a4.dihedrals)
        self.assertNotIn(torsions[0], a5.dihedrals)
        self.assertNotIn(torsions[1], a1.dihedrals)
        self.assertIn(torsions[1], a2.dihedrals)
        self.assertIn(torsions[1], a3.dihedrals)
        self.assertIn(torsions[1], a4.dihedrals)
        self.assertIn(torsions[1], a5.dihedrals)

        self.assertIn(tortors[0], a1.tortors)
        self.assertIn(tortors[0], a2.tortors)
        self.assertIn(tortors[0], a3.tortors)
        self.assertIn(tortors[0], a4.tortors)
        self.assertIn(tortors[0], a5.tortors)

        self.assertIn(a1, a2.bond_partners)
        self.assertIn(a2, a1.bond_partners)
        # Those in bond partners should not be in other partners
        self.assertNotIn(a1, a2.angle_partners)
        self.assertNotIn(a1, a2.dihedral_partners)

        self.assertIn(a1, a3.angle_partners)
        self.assertIn(a3, a1.angle_partners)
        self.assertNotIn(a1, a3.dihedral_partners)
        self.assertNotIn(a1, a3.bond_partners)
        self.assertIn(a1, a4.dihedral_partners)

        # Test it in a list
        atoms = [a1, a2, a3, a4, a5]
        for i, atom in enumerate(atoms):
            atom.list = atoms
            self.assertEqual(atom.idx, i)

        # Test exception handling
        atoms = AtomList()
        atoms.extend([a1, a2, a3, a4, a5])
        self.assertEqual(a1.nonbonded_exclusions(), [1, 2, 3, 4])
        self.assertEqual(a2.nonbonded_exclusions(), [2, 3, 4])
        self.assertEqual(a3.nonbonded_exclusions(), [3, 4])
        self.assertEqual(a4.nonbonded_exclusions(), [4])
        self.assertEqual(a5.nonbonded_exclusions(), [])
        self.assertEqual(a5.nonbonded_exclusions(only_greater=False), [0, 1, 2, 3])

        # Test L-J handling
        lja1 = Atom(atomic_number=6, name='C1', type='CT', charge=-0.1,
                    mass=12.01, nb_idx=1, radii=1.8, tree='M')
        self.assertEqual(lja1.sigma, 0.0)
        lja1.atom_type = AtomType('CT', 1, 12.01, 6)
        lja1.atom_type.set_lj_params(1.0, 2.0, 1.1, 2.1)
        self.assertEqual(lja1.epsilon, 1.0)
        self.assertEqual(lja1.rmin, 2.0)
        self.assertEqual(lja1.sigma, 2.0*2**(-1/6)*2)
        lja2 = Atom(atomic_number=6, name='C2', type='CT', charge=0.1,
                    mass=12.01, nb_idx=1, radii=1.8, tree='M')
        lja2.sigma = 1.0
        self.assertEqual(lja2.sigma, 1.0)
        self.assertEqual(lja2.sigma_14, 1.0)
        lja2.sigma_14 = 1.5
        self.assertEqual(lja2.sigma_14, 1.5)
        self.assertEqual(lja2.rmin_14, 1.5*2**(1/6)/2)
        self.assertAlmostEqual(lja2.rmin, 2**(1/6)/2)
        lja3 = Atom(atomic_number=6, name='C3', type='CT', charge=0.0,
                    mass=12.01, nb_idx=1, radii=1.8, tree='M')
        lja3.atom_type = AtomType('CX', 2, 12.01, 6)
        lja3.atom_type.set_lj_params(2.0, 3.0)
        self.assertEqual(lja3.sigma_14, 3*2**(-1/6)*2)
#       lja4 = Atom(atomic_number=6, name='C4', type='CT', charge=-0.1,
#                   mass=12.01, nb_idx=1, radii=1.8, tree='M')
#       lja5 = Atom(atomic_number=6, name='C2', type='CT', charge=0.1,
#                   mass=12.01, nb_idx=1, radii=1.8, tree='M')

        a1.element = 7
        self.assertEqual(a1.atomic_number, 7)
        self.assertEqual(a1.element, 7)

        # Test L-J setters/getters
        a = Atom()
        self.assertEqual(a.rmin, 0)
        self.assertEqual(a.sigma, 0)
        self.assertEqual(a.epsilon, 0)
        self.assertEqual(a.rmin_14, 0)
        self.assertEqual(a.sigma_14, 0)
        self.assertEqual(a.epsilon_14, 0)
        a.rmin = 1.0
        self.assertEqual(a.rmin, 1.0)
        self.assertEqual(a.sigma, 2**(5/6))
        self.assertEqual(a.rmin_14, 1)
        self.assertEqual(a.sigma_14, 2**(5/6))
        self.assertEqual(a.epsilon, 0)
        self.assertEqual(a.epsilon_14, 0)
        a.rmin_14 = 2.0
        self.assertEqual(a.rmin, 1.0)
        self.assertEqual(a.sigma, 2**(5/6))
        self.assertEqual(a.rmin_14, 2)
        self.assertEqual(a.sigma_14, 2*2**(5/6))
        self.assertEqual(a.epsilon, 0)
        self.assertEqual(a.epsilon_14, 0)
        a.epsilon = 0.5
        self.assertEqual(a.rmin, 1.0)
        self.assertEqual(a.sigma, 2**(5/6))
        self.assertEqual(a.rmin_14, 2)
        self.assertEqual(a.sigma_14, 2*2**(5/6))
        self.assertEqual(a.epsilon, 0.5)
        self.assertEqual(a.epsilon_14, 0.5)
        a.epsilon_14 = 0.25
        self.assertEqual(a.rmin, 1.0)
        self.assertEqual(a.sigma, 2**(5/6))
        self.assertEqual(a.rmin_14, 2)
        self.assertEqual(a.sigma_14, 2*2**(5/6))
        self.assertEqual(a.epsilon, 0.5)
        self.assertEqual(a.epsilon_14, 0.25)

        # Test behavior of charge so that it falls back to the charge on the
        # atom type if it's not set on the atom
        a = Atom(name='CA', type='CX', mass=12.01, atomic_number=6)
        self.assertEqual(a.charge, 0)
        at = AtomType('CX', 1, 12.01, 6, charge=0.5)
        a.atom_type = at
        self.assertEqual(a.charge, 0.5)
        a.charge = 0.3
        self.assertEqual(a.charge, 0.3)
        self.assertEqual(at.charge, 0.5)

    #=============================================

    def test_atom_type(self):
        """ Test the AtomType API """
        at1 = AtomType(1, None, 12.01, 6)
        at2 = AtomType(None, 1, 12.01, 6)
        self.assertEqual(at1, at2)
        self.assertEqual(at1, 1)
        self.assertEqual(at2, 1)
        at1.set_lj_params(0.5, 1.0)
        self.assertNotEqual(at1, at2)
        # Now check out strings
        at3 = AtomType("CA", 1, 12.01, 6)
        at4 = AtomType("CA", 1, 12.01, 6)
        self.assertEqual(at3, 'CA')
        self.assertEqual(at4, (1, 'CA'))
        # bond_type -- this is like OpenMM "class"
        self.assertEqual(at3.bond_type, 'CA')
        at3.bond_type = 'CN'
        self.assertEqual(at3.name, 'CA')
        self.assertEqual(at3.bond_type, 'CN')
        # Try the sigma_14 setter
        at3.sigma_14 = 1.0
        self.assertEqual(at3.sigma_14, 1.0)
        self.assertEqual(at3.rmin_14, 2**(-5/6))
        # Check charge
        at5 = AtomType('CX', 2, 12.01, 6, charge=0.5)
        self.assertEqual(at5.charge, 0.5)
        at4.charge = 0.3
        self.assertEqual(at4.charge, 0.3)

    #=============================================

    def test_extra_point(self):
        """ Test ExtraPoint API and exclusion handling """
        # Analyze the exception parameters for bonding pattern
        #
        # E1 -- A1 -- A2 -- A3 -- A4 -- A5 -- E5
        #             |     |     |
        #             E2    E3    E4

        ep1 = ExtraPoint(name='E1', type='EP', atomic_number=0, weights=[1, 2])
        ep2 = ExtraPoint(name='E2', type='EP', atomic_number=0)
        ep3 = ExtraPoint(name='E3', type='EP', atomic_number=0)
        ep4 = ExtraPoint(name='E4', type='EP', atomic_number=0)
        ep5 = ExtraPoint(name='E5', type='EP', atomic_number=0)
        self.assertIs(ep1.parent, None)
        self.assertEqual(ep1.bond_partners, [])
        self.assertEqual(ep1.angle_partners, [])
        self.assertEqual(ep1.dihedral_partners, [])
        self.assertEqual(ep1.tortor_partners, [])
        self.assertEqual(ep1.exclusion_partners, [])
        a1 = Atom(name='A1', type='AX', atomic_number=6)
        a2 = Atom(name='A2', type='AY', atomic_number=6)
        a3 = Atom(name='A3', type='AZ', atomic_number=7)
        a4 = Atom(name='A4', type='AX', atomic_number=6)
        a5 = Atom(name='A5', type='AY', atomic_number=6)
        bond_type = BondType(10.0, 1.0)
        bond_type2 = BondType(10.0, 2.0)
        bond_type3 = BondType(10.0, 0.5)
        bond_type4 = BondType(10.0, math.sqrt(2))
        angle_type = AngleType(10.0, 90)
        bonds = [Bond(a1, ep1, type=bond_type),
                 Bond(ep2, a2, type=bond_type),
                 Bond(a3, ep3, type=bond_type3),
                 Bond(a4, ep4, type=bond_type)]
        self.assertRaises(ValueError, lambda:
                ThreeParticleExtraPointFrame.from_weights(a2, a1, a3, 1.0, 1.0)
        )
        bonds.extend([Bond(a1, a2, type=bond_type),
                      Bond(a4, a3, type=bond_type4),
                      Bond(a3, a2, type=bond_type4),
                      Bond(a4, a5, type=bond_type2),
                      Bond(a5, ep5, type=bond_type)])
        self.assertRaises(ValueError, lambda:
                ThreeParticleExtraPointFrame.from_weights(a2, a1, a3, 1.0, 1.0)
        )
        angles = [Angle(a1, a2, a3, type=angle_type),
                  Angle(a2, a3, a4, type=angle_type),
                  Angle(a3, a4, a5)]
        dihedrals = [Dihedral(a1, a2, a3, a4), Dihedral(a2, a3, a4, a5)]
        self.assertEqual(ep1.weights, [1, 2])
        self.assertEqual(ep2.weights, None)
        self.assertIs(ep1.parent, a1)
        self.assertIs(ep2.parent, a2)
        self.assertIs(ep3.parent, a3)
        self.assertIs(ep4.parent, a4)
        self.assertIs(ep5.parent, a5)
        # Make sure exclusions are properly handled with EPs
        # EP1
        self.assertIn(a1, ep1.bond_partners)
        self.assertIn(a2, ep1.bond_partners)
        self.assertIn(ep2, ep1.bond_partners)
        self.assertIn(a3, ep1.angle_partners)
        self.assertIn(ep3, ep1.angle_partners)
        self.assertIn(a4, ep1.dihedral_partners)
        self.assertIn(ep4, ep1.dihedral_partners)
        # A1
        self.assertIn(ep1, a1.bond_partners)
        self.assertIn(a2, a1.bond_partners)
        self.assertIn(ep2, a1.bond_partners)
        self.assertIn(a3, a1.angle_partners)
        self.assertIn(ep3, a1.angle_partners)
        self.assertIn(a4, a1.dihedral_partners)
        self.assertIn(ep4, a1.dihedral_partners)
        self.assertNotIn(ep3, a1.bond_partners)
        self.assertNotIn(a5, a1.bond_partners+a1.angle_partners+a1.dihedral_partners)
        self.assertNotIn(a5, a1.exclusion_partners)
        # EP2
        self.assertIn(ep1, ep2.bond_partners)
        self.assertIn(a1, ep2.bond_partners)
        self.assertIn(a2, ep2.bond_partners)
        self.assertIn(a3, ep2.bond_partners)
        self.assertIn(ep3, ep2.bond_partners)
        self.assertIn(a4, ep2.angle_partners)
        self.assertIn(ep4, ep2.angle_partners)
        self.assertIn(a5, ep2.dihedral_partners)
        self.assertIn(ep5, ep2.dihedral_partners)
        # A2
        self.assertIn(ep1, a2.bond_partners)
        self.assertIn(ep2, a2.bond_partners)
        self.assertIn(ep3, a2.bond_partners)
        self.assertIn(a1, a2.bond_partners)
        self.assertIn(a3, a2.bond_partners)
        self.assertIn(a4, a2.angle_partners)
        self.assertIn(ep4, a2.angle_partners)
        self.assertIn(ep5, a2.dihedral_partners)
        self.assertIn(a5, a2.dihedral_partners)
        # EP3
        self.assertIn(ep2, ep3.bond_partners)
        self.assertIn(ep4, ep3.bond_partners)
        self.assertIn(a2, ep3.bond_partners)
        self.assertIn(a4, ep3.bond_partners)
        self.assertIn(a3, ep3.bond_partners)
        self.assertIn(ep1, ep3.angle_partners)
        self.assertIn(a1, ep3.angle_partners)
        self.assertIn(a5, ep3.angle_partners)
        self.assertIn(ep5, ep3.angle_partners)
        # A3
        self.assertIn(ep2, a3.bond_partners)
        self.assertIn(ep4, a3.bond_partners)
        self.assertIn(a2, a3.bond_partners)
        self.assertIn(a4, a3.bond_partners)
        self.assertIn(ep3, a3.bond_partners)
        self.assertIn(ep1, a3.angle_partners)
        self.assertIn(a1, a3.angle_partners)
        self.assertIn(a5, a3.angle_partners)
        self.assertIn(ep5, a3.angle_partners)
        # EP4
        self.assertIn(ep3, ep4.bond_partners)
        self.assertIn(a3, ep4.bond_partners)
        self.assertIn(a4, ep4.bond_partners)
        self.assertIn(a5, ep4.bond_partners)
        self.assertIn(ep5, ep4.bond_partners)
        self.assertIn(ep2, ep4.angle_partners)
        self.assertIn(a2, ep4.angle_partners)
        self.assertIn(ep1, ep4.dihedral_partners)
        self.assertIn(a1, ep4.dihedral_partners)
        # A4
        self.assertIn(ep3, a4.bond_partners)
        self.assertIn(a3, a4.bond_partners)
        self.assertIn(ep4, a4.bond_partners)
        self.assertIn(a5, a4.bond_partners)
        self.assertIn(ep5, a4.bond_partners)
        self.assertIn(ep2, a4.angle_partners)
        self.assertIn(a2, a4.angle_partners)
        self.assertIn(ep1, a4.dihedral_partners)
        self.assertIn(a1, a4.dihedral_partners)
        # EP5
        self.assertIn(ep4, ep5.bond_partners)
        self.assertIn(a4, ep5.bond_partners)
        self.assertIn(a5, ep5.bond_partners)
        self.assertIn(a3, ep5.angle_partners)
        self.assertIn(ep3, ep5.angle_partners)
        self.assertIn(a2, ep5.dihedral_partners)
        self.assertIn(ep2, ep5.dihedral_partners)
        # A5
        self.assertIn(ep4, a5.bond_partners)
        self.assertIn(a4, a5.bond_partners)
        self.assertIn(ep5, a5.bond_partners)
        self.assertIn(a3, a5.angle_partners)
        self.assertIn(ep3, a5.angle_partners)
        self.assertIn(a2, a5.dihedral_partners)
        self.assertIn(ep2, a5.dihedral_partners)
        # Test exclusions now
        a1.exclude(a5)
        self.assertIn(a1, a5.exclusion_partners)
        self.assertIn(a5, a1.exclusion_partners)
        self.assertIn(ep5, a1.exclusion_partners)
        self.assertIn(ep1, a5.exclusion_partners)
        self.assertIn(ep1, ep5.exclusion_partners)
        self.assertIn(ep5, ep1.exclusion_partners)
        self.assertIn(a1, ep5.exclusion_partners)
        self.assertIn(a5, ep1.exclusion_partners)
        # Test proper behavior of exclusion pruning
        a1.exclude(a2)
        self.assertIn(a1, a2._exclusion_partners)
        self.assertIn(a2, a1._exclusion_partners)
        a1.prune_exclusions()
        a2.prune_exclusions()
        self.assertNotIn(a2, a1._exclusion_partners)
        self.assertNotIn(a1, a2._exclusion_partners)
        # Now try TorsionTorsion
        tortor = TorsionTorsion(a1, a2, a3, a4, a5)
        self.assertIn(a1, a5.tortor_partners)
        self.assertIn(a5, a1.tortor_partners)
        self.assertIn(ep1, a5.tortor_partners)
        self.assertIn(ep5, a1.tortor_partners)
        self.assertIn(ep1, ep5.tortor_partners)
        self.assertIn(a1, ep5.tortor_partners)
        self.assertIn(a5, ep1.tortor_partners)
        self.assertIn(ep5, ep1.tortor_partners)
        # Exception handling
        self.assertRaises(MoleculeError, lambda: a1.exclude(a1))

        # Check the frame type. EP1 is TwoParticleExtraPointFrame
        ft1 = ep1.frame_type
        ft2 = ep2.frame_type
        ft3 = ep3.frame_type
        ft4 = ep4.frame_type
        ft5 = ep5.frame_type
        self.assertIsInstance(ft1, TwoParticleExtraPointFrame)
        self.assertIsInstance(ft2, ThreeParticleExtraPointFrame)
        self.assertIsInstance(ft3, ThreeParticleExtraPointFrame)
        self.assertIsInstance(ft4, ThreeParticleExtraPointFrame)
        self.assertIsInstance(ft5, TwoParticleExtraPointFrame)
        self.assertTrue(ft1.inside)
        self.assertFalse(ft2.inside)
        self.assertFalse(ft3.inside)
        self.assertFalse(ft4.inside)
        self.assertTrue(ft5.inside)
        # Now allow coordinates to dictate inside or outside. Make EP1 "outside"
        # and EP5 "inside"
        ep1.xx, ep1.xy, ep1.xz = -1.0, 0.0, 0.0
        a1.xx, a1.xy, a1.xz = 0.0, 0.0, 0.0
        a2.xx, a2.xy, a2.xz = 1.0, 0.0, 0.0
        ep5.xx, ep5.xy, ep5.xz = 9.0, 0.0, 0.0
        a5.xx, a5.xy, a5.xz = 10.0, 0.0, 0.0
        a4.xx, a4.xy, a4.xz = 8.0, 0.0, 0.0
        ep1._frame_type = ep5._frame_type = None
        ft1 = ep1.frame_type
        ft5 = ep5.frame_type
        self.assertFalse(ft1.inside)
        self.assertTrue(ft5.inside)
        self.assertIsInstance(ft5, TwoParticleExtraPointFrame)
        # Check the frame type API
        self.assertEqual(ft1.get_atoms(), (a1, a2))
        self.assertEqual(ft5.get_atoms(), (a5, a4))
        self.assertEqual(ft1.get_weights(), (2, -1))
        self.assertEqual(ft5.get_weights(), (0.5, 0.5))

        # Make EP3 inside
        a2.xx, a2.xy, a2.xz = 0.0, 0.0, 0.0
        a3.xx, a3.xy, a3.xz = 1.0, 1.0, 0.0
        a4.xx, a4.xy, a4.xz = 2.0, 0.0, 0.0
        ep3.xx, ep3.xy, ep3.xz = 1.0, 0.5, 0.0
        ep3._frame_type = None
        self.assertTrue(ep3.frame_type.inside)
        self.assertEqual(ep3.frame_type.get_atoms(), (a3, a4, a2))
        w1, w2, w3 = ep3.frame_type.get_weights()
        self.assertAlmostEqual(ep3.xx, a3.xx*w1+a2.xx*w2+a4.xx*w3)
        self.assertAlmostEqual(ep3.xy, a3.xy*w1+a2.xy*w2+a4.xy*w3)
        self.assertAlmostEqual(ep3.xz, a3.xz*w1+a2.xz*w2+a4.xz*w3)

        # Make EP3 outside
        ep3._frame_type = None
        ep3.xx, ep3.xy, ep3.xz = 1.0, 1.5, 0.0
        self.assertFalse(ep3.frame_type.inside)
        self.assertEqual(ep3.frame_type.get_atoms(), (a3, a4, a2))
        w1, w2, w3 = ep3.frame_type.get_weights()
        self.assertAlmostEqual(ep3.xx, a3.xx*w1+a2.xx*w2+a4.xx*w3)
        self.assertAlmostEqual(ep3.xy, a3.xy*w1+a2.xy*w2+a4.xy*w3)
        self.assertAlmostEqual(ep3.xz, a3.xz*w1+a2.xz*w2+a4.xz*w3)

        self.assertAlmostEqual(
                ThreeParticleExtraPointFrame.from_weights(a3, a2, a4, w2, w3), 0.5
        )
        self.assertRaises(ValueError, lambda:
                ThreeParticleExtraPointFrame.from_weights(a3, a2, a4, w2, w3-0.1)
        )

        # Check error checking for EP frame bonding patterns
        bonds.append(Bond(a1, a3))
        # ft1 is outdated, and should fail now
        self.assertRaises(RuntimeError, ft1.get_atoms)
        self.assertRaises(ValueError, ft1.get_weights)
        self.assertRaises(RuntimeError, ft3.get_atoms)
        self.assertRaises(ValueError, ft3.get_weights)
        # Create a duplicate bond and check ft5
        duplicate_bond = Bond(a4, a5, type=bond_type2)
        ep5._frame_type = None
        del a5.xx
        self.assertRaises(RuntimeError, lambda: ep5.frame_type)
        # Delete the duplicate bonds
        duplicate_bond.delete(); bonds.pop().delete()
        # Check that from_weights works again
        self.assertAlmostEqual(
                ThreeParticleExtraPointFrame.from_weights(a3, a2, a4, w2, w3), 0.5
        )
        types = []
        for bond in bonds:
            types.append(bond.type)
            bond.type = None
        self.assertRaises(ParameterError, lambda:
                ThreeParticleExtraPointFrame.from_weights(a3, a2, a4, w2, w3)
        )
        for bond, type in zip(bonds, types):
            if bond.atom1 is a3 and bond.atom2 is a2:
                continue
            bond.type = type
        # Still missing 1 bond type
        self.assertRaises(ParameterError, lambda:
                ThreeParticleExtraPointFrame.from_weights(a3, a2, a4, w2, w3)
        )
        for bond, type in zip(bonds, types):
            bond.type = type
        angles[1].type = None

    #=============================================

    def test_tip4p_ep_pattern(self):
        """ Tests handling of typical TIP4P-style extra points """
        o = Atom(name='O', atomic_number=8)
        h1 = Atom(name='H1', atomic_number=1)
        h2 = Atom(name='H2', atomic_number=1)
        ep = ExtraPoint(name='EP', atomic_number=0)
        bt = BondType(10.0, 1.0)
        epbt = BondType(10.0, 0.5)
        bonds = [Bond(o, h1, bt), Bond(o, h2, bt), Bond(o, ep, epbt), Bond(h1, h2)]
        self.assertRaises(ParameterError, lambda:
                ThreeParticleExtraPointFrame.from_weights(o, h1, h2, 1.0, 1.0)
        )
        self.assertAlmostEqual(
                ThreeParticleExtraPointFrame.from_weights(o, h1, h2, 0.5, 0.5,
                                                          dp1=1.0, dp2=1.0, d12=1.0),
                abs(math.cos(math.acos(0.5)*0.5))
        )
        self.assertAlmostEqual(
                ThreeParticleExtraPointFrame.from_weights(o, h1, h2, 0.5, 0.5,
                                                          dp1=1.0, dp2=1.0, theteq=45),
                abs(math.cos(math.pi/8))
        )
        self.assertRaises(ValueError, lambda:
                ThreeParticleExtraPointFrame.from_weights(o, h1, h2, 0.5, 0.5,
                                                          dp1=1.0, dp2=1.1, theteq=45)
        )

    #=============================================

    def test_copy_atom(self):
        """ Tests Atom's __copy__ ability """
        atom = Atom(name='CA', type='CX', atomic_number=6, mass=12.01)
        atom2 = Atom(name='CB', type='CY', atomic_number=6, mass=12.01)
        atype = AtomType('CX', 1, 12.01, 6)
        atype.set_lj_params(1.0, 1.2)
        atom.atom_type = atype
        bond = Bond(atom, atom2)
        # Copy the atom -- it should *not* inherit any valence terms
        copy1 = copy(atom)
        # Black hole conditions
        atom.xx = atom.xy = atom.xz = 0.0
        atom2.xx = atom2.xy = atom2.xz = 0.0
        atom.vx = atom.vy = atom.vz = 0.0
        atom2.vx = atom2.vy = atom2.vz = 0.0
        copy2 = copy(atom)
        # Now check that all attributes were transferred, they are different
        # objects, and that they did not inherit any bonds or bond_partners
        self.assertEqual(copy1.name, atom.name)
        self.assertEqual(copy1.mass, atom.mass)
        self.assertEqual(copy1.atomic_number, atom.atomic_number)
        self.assertEqual(copy1.type, atom.type)
        self.assertEqual(copy1.rmin, atom.rmin)
        self.assertEqual(copy1.epsilon, atom.epsilon)
        self.assertEqual(copy1.rmin_14, atom.rmin_14)
        self.assertEqual(copy1.epsilon_14, atom.epsilon_14)
        self.assertRaises(AttributeError, lambda: copy1.xx)
        self.assertRaises(AttributeError, lambda: copy1.vx)
        self.assertIs(copy1.atom_type, atom.atom_type) # shallow copy
        self.assertIsNot(copy1, atom)
        # Check copy 2
        self.assertEqual(copy2.name, atom.name)
        self.assertEqual(copy2.mass, atom.mass)
        self.assertEqual(copy2.atomic_number, atom.atomic_number)
        self.assertEqual(copy2.type, atom.type)
        self.assertEqual(copy2.xx, atom.xx)
        self.assertEqual(copy2.xy, atom.xy)
        self.assertEqual(copy2.xz, atom.xz)
        self.assertEqual(copy2.vx, atom.vx)
        self.assertEqual(copy2.vy, atom.vy)
        self.assertEqual(copy2.vz, atom.vz)
        self.assertEqual(copy2.rmin, atom.rmin)
        self.assertEqual(copy2.epsilon, atom.epsilon)
        self.assertEqual(copy2.rmin_14, atom.rmin_14)
        self.assertEqual(copy2.epsilon_14, atom.epsilon_14)
        self.assertIs(copy2.atom_type, atom.atom_type)
        self.assertIsNot(copy2, atom)
        self.assertIsNot(copy1, copy2)

    #=============================================

    def test_ljparams(self):
        """ Tests handling of Lennard-Jones parameters in Atom and AtomType """
        atom = Atom(name='CA', type='CX', atomic_number=6, mass=12.01)
        atype = AtomType('CX', 1, 12.01, 6)
        atype.set_lj_params(1.0, 1.2)
        self.assertEqual(atype.epsilon, 1.0)
        self.assertEqual(atype.rmin, 1.2)
        self.assertEqual(atype.epsilon_14, 1.0)
        self.assertEqual(atype.rmin_14, 1.2)
        self.assertEqual(atype.sigma, 1.2*2**(-1/6)*2)
        self.assertEqual(atype.sigma_14, atype.sigma)
        # Now try setting sigma and make sure it also changes rmin
        atype.sigma = 1.2
        self.assertEqual(atype.rmin, 1.2*2**(1/6)/2)
        atom.atom_type = atype
        self.assertEqual(atom.epsilon, atype.epsilon)
        self.assertEqual(atom.sigma, atype.sigma)
        self.assertEqual(atom.rmin, atype.rmin)

    #=============================================

    def test_bond(self):
        """ Tests the Bond and BondType classes """
        a1, a2, a3, a4 = Atom(), Atom(), Atom(), Atom()
        bond = Bond(a1, a2)
        # Test Bond as a container
        self.assertIn(a1, bond)
        self.assertIn(a2, bond)
        self.assertNotIn(a3, bond)
        self.assertNotIn(a4, bond)
        self.assertIn(bond, a1.bonds)
        self.assertIn(bond, a2.bonds)
        self.assertEqual(repr(bond), '<Bond %r--%r; type=None>' % (a1, a2))
        # Delete the bond and make sure it is deleted from the atoms, too
        bond.delete()
        self.assertEqual(len(a1.bonds), 0)
        self.assertNotIn(bond, a1.bonds)
        self.assertNotIn(a2, a1.bonds)
        self.assertNotIn(a1, a2.bonds)
        # Add multiple bonds
        bond1 = Bond(a1, a2)
        bond2 = Bond(a2, a3)
        bond3 = Bond(a3, a4)
        bond4 = Bond(a1, a2) # Duplicate
        bond1.delete()
        self.assertIn(a1, a2.bond_partners) # Duplicated bond
        bond4.delete()
        self.assertNotIn(a1, a2.bond_partners)
        # Now test the bond types
        bond_types = TrackedList()
        bond_types.append(BondType(10.0, 1.0, bond_types))
        bond_types.append(BondType(12.0, 1.1, bond_types))
        bond_types.append(BondType(10.0, 1.0, bond_types))
        self.assertEqual(repr(bond_types[0]), '<BondType; k=10.000, req=1.000>')
        bond1 = Bond(a1, a2, bond_types[0])
        bond4 = Bond(a1, a2, bond_types[0])
        bond2.type = bond_types[1]
        bond3.type = bond_types[2]
        self.assertIs(bond1.type, bond4.type)
        self.assertIsNot(bond1.type, bond3.type)
        self.assertEqual(bond1.type, bond3.type)
        self.assertEqual(bond1.type.idx, 0)
        self.assertEqual(bond4.type.idx, 0)
        self.assertEqual(bond2.type.idx, 1)
        self.assertEqual(bond3.type.idx, 2)
        self.assertIs(bond1.type.list, bond_types)
        # Test the BondTypes.__copy__ method
        cp = copy(bond_types[0])
        self.assertIsNot(cp, bond_types[0])
        self.assertIs(cp.list, None)
        self.assertEqual(cp.idx, -1)
        self.assertEqual(cp.k, bond_types[0].k)
        self.assertEqual(cp.req, bond_types[0].req)
        # Error handling
        self.assertRaises(MoleculeError, lambda: Bond(a1, a1))
        self.assertRaises(MoleculeError, lambda: a1.bond_to(a1))

    #=============================================

    def test_angle(self):
        """ Tests the Angle and AngleType classes """
        a1, a2, a3, a4 = Atom(), Atom(), Atom(), Atom()
        b1 = Bond(a1, a2)
        b2 = Bond(a2, a3)
        b3 = Bond(a3, a4)
        b4 = Bond(a4, a2)
        ang1 = Angle(a1, a2, a3)
        ang2 = Angle(a2, a3, a4)
        self.assertEqual(repr(ang1), '<Angle %r--%r--%r; type=None>' % (a1, a2, a3))
        angle_types = TrackedList()
        # Make a set of angle types
        angle_types.append(AngleType(50.0, 109.5, angle_types))
        angle_types.append(AngleType(30.0, 120.0, angle_types))
        angle_types.append(AngleType(50.0, 109.5, angle_types))
        self.assertEqual(repr(angle_types[0]), '<AngleType; k=50.000, theteq=109.500>')
        # Assign the angle types to the angles (assigning to one new one)
        ang3 = Angle(a3, a4, a2, angle_types[2])
        ang1.type = angle_types[0]
        ang2.type = angle_types[1]
        # Test angle as a container
        self.assertIn(a1, ang1)
        self.assertIn(a2, ang1)
        self.assertIn(a3, ang1)
        self.assertNotIn(a4, ang1)
        self.assertIn(b1, ang1)
        self.assertIn(b2, ang1)
        self.assertNotIn(b3, ang1)
        self.assertIn(b2, ang2)
        self.assertIn(b3, ang2)
        self.assertNotIn(b4, ang2)
        # Check that this angle is properly registered in each atom, and that
        # two atoms are not both angle and bond partners
        self.assertIn(a2, a1.bond_partners)
        self.assertIn(a3, a1.angle_partners)
        self.assertIn(a3, a2.bond_partners)
        self.assertNotIn(a2, a1.angle_partners)
        self.assertIn(ang1, a1.angles)
        self.assertIn(ang1, a2.angles)
        self.assertIn(ang1, a3.angles)
        self.assertIn(ang2, a2.angles)
        # Now check the types
        self.assertIs(ang1.type, angle_types[0])
        self.assertIsNot(ang3.type, ang1.type)
        self.assertEqual(ang3.type, ang1.type)
        self.assertNotEqual(ang1.type, ang2.type)
        self.assertEqual(angle_types[0].idx, 0)
        self.assertEqual(angle_types[1].idx, 1)
        self.assertEqual(angle_types[2].idx, 2)
        # Test the AngleType.__copy__ method
        cp = copy(angle_types[0])
        self.assertIsNot(cp, angle_types[0])
        self.assertIs(cp.list, None)
        self.assertEqual(cp.idx, -1)
        self.assertEqual(cp.k, angle_types[0].k)
        self.assertEqual(cp.theteq, angle_types[0].theteq)
        # Error handling
        self.assertRaises(MoleculeError, lambda: Angle(a1, a2, a1))
        self.assertRaises(MoleculeError, lambda: a1.angle_to(a1))

    #=============================================

    def test_dihedral(self):
        """ Tests the Dihedral and DihedralType classes """
        atoms = AtomList()
        atoms.extend([Atom(list=atoms) for i in range(10)])
        bonds = []
        # Sequential bonds
        for i in range(len(atoms)-2):
            bonds.append(Bond(atoms[i], atoms[i+1]))
        bonds.append(Bond(atoms[-1], atoms[1])) # to make an improper
        bonds.append(Bond(atoms[0], atoms[-1])) # stupid bond
        dihed_types = TrackedList()
        dihed_types.append(DihedralType(5.0, 2, 0.0, 1.2, 2.0, dihed_types))
        dihed_types.append(DihedralType(1.0, 3, 180.0, 1.2, 2.0, dihed_types))
        dihed_types.append(DihedralType(2.0, 4, 180.0, 1.2, 2.0, dihed_types))
        dihed_types.append(DihedralType(10.0, 1, 180.0, 0., 0., dihed_types))
        d1 = Dihedral(atoms[0], atoms[-1], atoms[1], atoms[2], improper=True,
                      type=dihed_types[3])
        d2 = Dihedral(atoms[0], atoms[1], atoms[2], atoms[3],
                      type=dihed_types[0])
        d3 = Dihedral(atoms[0], atoms[1], atoms[2], atoms[3], ignore_end=True,
                      type=dihed_types[1])
        d4 = Dihedral(atoms[1], atoms[2], atoms[3], atoms[4],
                      type=dihed_types[2])
        self.assertTrue(d1.same_atoms([0, len(atoms)-1, 1, 2]))
        self.assertFalse(d1.same_atoms([0, 1, 2, 3]))
        self.assertRaises(TypeError, lambda: d1.same_atoms([0, 1, 2]))
        self.assertEqual(repr(d1), '<Dihedral [imp]; %r--%r--%r--%r; type=%r>' %
                (atoms[0], atoms[-1], atoms[1], atoms[2], dihed_types[3]))
        self.assertEqual(repr(d2), '<Dihedral; %r--%r--%r--%r; type=%r>' %
                (atoms[0], atoms[1], atoms[2], atoms[3], dihed_types[0]))
        self.assertEqual(repr(d3), '<Dihedral [ign]; %r--%r--%r--%r; type=%r>' %
                (atoms[0], atoms[1], atoms[2], atoms[3], dihed_types[1]))
        # Test container properties
        self.assertIn(bonds[-2], d1)
        self.assertIn(bonds[0], d1)
        self.assertIn(bonds[1], d1)
        self.assertNotIn(bonds[-1], d1)
        self.assertIn(bonds[0], d2)
        self.assertIn(bonds[1], d2)
        self.assertIn(bonds[2], d2)
        self.assertNotIn(bonds[3], d2)
        for i, a in enumerate(atoms):
            if i < 4:
                self.assertIn(a, d2)
                self.assertIn(a, d3)
                if i > 0:
                    self.assertIn(a, d4)
                else:
                    self.assertNotIn(a, d4)
            else:
                if i == 4:
                    self.assertIn(a, d4)
                else:
                    self.assertNotIn(a, d4)
                self.assertNotIn(a, d2)
                self.assertNotIn(a, d3)
        # Check the various attributes of the different dihedrals
        self.assertTrue(d1.improper and d1.ignore_end)
        self.assertTrue(d3.ignore_end and not d3.improper)
        self.assertFalse(d2.ignore_end or d2.improper)
        self.assertFalse(d4.ignore_end or d4.improper)
        self.assertEqual(d1.signs, [-1, -1])
        self.assertEqual(d2.signs, [1, 1])
        self.assertEqual(d3.signs, [-1, 1])
        self.assertEqual(d4.signs, [1, 1])
        self.assertEqual(d1.type.idx, 3)
        self.assertEqual(d2.type.idx, 0)
        self.assertEqual(d3.type.idx, 1)
        self.assertEqual(d4.type.idx, 2)
        self.assertEqual(d1.type.phi_k, 10.0)
        self.assertEqual(d1.type.per, 1)
        self.assertEqual(d1.type.phase, 180)
        self.assertEqual(d1.type.scee, 0.)
        self.assertEqual(d1.type.scnb, 0.)

        self.assertTrue(d1.same_atoms((0, 9, 1, 2)))
        self.assertFalse(d1.same_atoms((0, 1, 9, 2)))
        self.assertTrue(d1.same_atoms(d1))
        self.assertFalse(d1.same_atoms(d2))
        self.assertTrue(d2.same_atoms((0, 1, 2, 3)))
        self.assertTrue(d2.same_atoms((3, 2, 1, 0)))
        self.assertFalse(d2.same_atoms((2, 3, 1, 0)))
        self.assertNotIn(atoms[0], atoms[1].dihedral_partners)
        d2.delete()
        self.assertIn(atoms[0], atoms[3].dihedral_partners)
        self.assertIn(atoms[3], atoms[0].dihedral_partners)
        d3.delete()
        self.assertNotIn(atoms[0], atoms[3].dihedral_partners)
        self.assertNotIn(atoms[3], atoms[0].dihedral_partners)
        # Test the DihedralType.__copy__ method
        cp = copy(dihed_types[0])
        self.assertIsNot(cp, dihed_types[0])
        self.assertIsNot(cp, dihed_types[0])
        self.assertIs(cp.list, None)
        self.assertEqual(cp.idx, -1)
        self.assertEqual(cp.phi_k, dihed_types[0].phi_k)
        self.assertEqual(cp.per, dihed_types[0].per)
        self.assertEqual(cp.phase, dihed_types[0].phase)
        self.assertEqual(cp.scee, dihed_types[0].scee)
        self.assertEqual(cp.scnb, dihed_types[0].scnb)
        # Exception handling
        self.assertRaises(MoleculeError, lambda:
                Dihedral(atoms[0], atoms[1], atoms[2], atoms[0]))
        self.assertRaises(MoleculeError, lambda: atoms[0].dihedral_to(atoms[0]))

    #=============================================

    def test_dihedral_type_list(self):
        """ Tests the DihedralTypeList class """
        dihed_types = TrackedList()
        dihed_types.append(DihedralTypeList(list=dihed_types))
        dihed_types[0].append(DihedralType(5.0, 2, 0.0, 1.2, 2.0))
        dihed_types[0].append(DihedralType(1.0, 3, 180.0, 1.2, 2.0))
        dihed_types[0].append(DihedralType(2.0, 4, 180.0, 1.2, 2.0))
        dihed_types[0].append(DihedralType(10.0, 1, 180.0, 0., 0.))
        self.assertRaises(TypeError, lambda: dihed_types[0].append(Atom()))
        self.assertRaises(ParameterError, lambda:
                dihed_types[0].append(DihedralType(1.0, 2, 0.0, 1.2, 2.0))
        )
        self.assertIs(dihed_types[0].list, dihed_types)
        self.assertEqual(len(dihed_types), 1)
        self.assertEqual(dihed_types[0].idx, 0)
        self.assertEqual(len(dihed_types[0]), 4)
        self.assertEqual(repr(dihed_types[0]),
                '<DihedralTypes %s>' % list.__repr__(dihed_types[0]))
        # Now test DihedralTypeList.__copy__
        cp = copy(dihed_types[0])
        self.assertIsNot(cp, dihed_types[0])
        self.assertIs(cp.list, None)
        self.assertEqual(cp.idx, -1)
        self.assertEqual(len(cp), 4)
        i = 0
        for t1, t2 in zip(cp, dihed_types[0]):
            self.assertIsNot(t1, t2)
            self.assertEqual(t1.phi_k, t2.phi_k)
            self.assertEqual(t1.per, t2.per)
            self.assertEqual(t1.phase, t2.phase)
            self.assertEqual(t1.scee, t2.scee)
            self.assertEqual(t1.scnb, t2.scnb)
            i += 1
        self.assertEqual(i, 4)

    #=============================================

    def test_rb_torsion_type(self):
        """ Tests the RBTorsionType class """
        rb_types = TrackedList()
        rb_types.append(RBTorsionType(10, 20, 30, 40, 50, 60))
        rb_types.append(RBTorsionType(11, 21, 31, 41, 51, 61))
        rb_types.append(RBTorsionType(12, 22, 32, 42, 52, 62, list=rb_types))
        self.assertEqual(repr(rb_types[0]),
                '<RBTorsionType; c0=10.000; c1=20.000; c2=30.000; c3=40.000; c4=50.000;'
                ' c5=60.000; scee=1.0; scnb=1.0>'
        )
        rb_types.claim()
        for i, rb_typ in enumerate(rb_types):
            self.assertEqual(i, rb_typ.idx)
            self.assertEqual(rb_typ.c0, 10+i)
            self.assertEqual(rb_typ.c1, 20+i)
            self.assertEqual(rb_typ.c2, 30+i)
            self.assertEqual(rb_typ.c3, 40+i)
            self.assertEqual(rb_typ.c4, 50+i)
            self.assertEqual(rb_typ.c5, 60+i)
        # Test RBTorsion.__copy__
        cp = copy(rb_types[0])
        self.assertIsNot(cp, rb_types[0])
        self.assertIs(cp.list, None)
        self.assertEqual(cp.idx, -1)
        self.assertEqual(cp.c0, 10)
        self.assertEqual(cp.c1, 20)
        self.assertEqual(cp.c2, 30)
        self.assertEqual(cp.c3, 40)
        self.assertEqual(cp.c4, 50)
        self.assertEqual(cp.c5, 60)

    #=============================================

    def test_urey_bradley(self):
        """ Tests the Urey-Bradley term """
        atoms = TrackedList()
        atoms.extend([Atom(), Atom(), Atom()])
        b1 = Bond(atoms[0], atoms[1])
        b2 = Bond(atoms[1], atoms[2])
        b3 = Bond(atoms[0], atoms[2])
        a1 = Angle(atoms[0], atoms[1], atoms[2])
        u1 = UreyBradley(atoms[0], atoms[2], BondType(10.0, 1.0))
        self.assertEqual(repr(u1), '<UreyBradley %r--%r; type=%r>' %
                         (atoms[0], atoms[2], u1.type))
        # Test containers
        self.assertIn(atoms[0], u1)
        self.assertIn(atoms[2], u1)
        self.assertNotIn(atoms[1], u1)
        self.assertIn(b1, u1)
        self.assertIn(b2, u1)
        self.assertNotIn(b3, u1)
        self.assertEqual(u1.type.k, 10)
        self.assertEqual(u1.type.req, 1)
        # Test error checking
        self.assertRaises(MoleculeError, lambda: UreyBradley(atoms[0], atoms[0]))

    #=============================================

    def test_improper(self):
        """ Tests the CHARMM improper torsion term and type """
        atoms = AtomList()
        atoms.extend([Atom(), Atom(), Atom(), Atom()])
        b1 = Bond(atoms[0], atoms[1])
        b2 = Bond(atoms[0], atoms[2])
        b3 = Bond(atoms[0], atoms[3])
        imp_types = TrackedList()
        imp_types.append(ImproperType(10.0, 180.0, list=imp_types))
        imp_types.append(ImproperType(10.0, 180.0, list=imp_types))
        imp = Improper(atoms[0], atoms[1], atoms[2], atoms[3], imp_types[0])
        imp2 = Improper(atoms[0], atoms[3], atoms[1], atoms[2], imp_types[1])
        self.assertEqual(repr(imp), '<Improper; %r--(%r,%r,%r); type=%r>' %
                         (atoms[0], atoms[1], atoms[2], atoms[3], imp_types[0]))
        for a in atoms:
            self.assertIn(a, imp)
        self.assertEqual(imp.type.idx, 0)
        self.assertEqual(imp.type.psi_k, 10.0)
        self.assertEqual(imp.type.psi_eq, 180.0)
        self.assertTrue(imp.same_atoms((0, 1, 2, 3)))
        self.assertTrue(imp.same_atoms((0, 2, 3, 1)))
        self.assertFalse(imp.same_atoms((3, 2, 1, 0)))
        self.assertTrue(imp.same_atoms(imp2))
        self.assertTrue(imp.same_atoms(imp))
        # Test ImproperType.__copy__
        cp = copy(imp_types[0])
        self.assertIsNot(cp, imp_types[0])
        self.assertIs(cp.list, None)
        self.assertEqual(cp.idx, -1)
        self.assertEqual(cp.psi_k, imp_types[0].psi_k)
        self.assertEqual(cp.psi_eq, imp_types[0].psi_eq)
        # Now test that same_atoms detects *not-same* improper atoms
        imp3 = Improper(atoms[1], atoms[0], atoms[2], atoms[3], imp_types[0])
        self.assertFalse(imp.same_atoms(imp3))
        self.assertFalse(imp3.same_atoms(imp))
        self.assertRaises(MoleculeError, lambda:
                imp3.same_atoms([0, 1, 2]))

    #=============================================

    def test_cmap(self):
        """ Tests the coupled-torsion CMAP terms used by CHARMM """
        atoms = TrackedList()
        atoms.extend([Atom(list=atoms) for i in range(10)])
        bonds = [Bond(atoms[i], atoms[i+1]) for i in range(9)]
        cg1 = list(range(36))
        cg2 = list(reversed(range(36)))
        cmap_types = TrackedList()
        cmap_types.append(CmapType(6, cg1, list=cmap_types))
        cmap_types.append(CmapType(6, cg2, list=cmap_types))
        cmap_types.append(CmapType(6, cg1[:], list=cmap_types))
        cmap1 = Cmap.extended(atoms[0], atoms[1], atoms[2], atoms[3],
                              atoms[1], atoms[2], atoms[3], atoms[4],
                              cmap_types[0])
        cmap2 = Cmap(atoms[3], atoms[4], atoms[5], atoms[6], atoms[7],
                     cmap_types[1])
        cmap3 = Cmap(atoms[5], atoms[6], atoms[7], atoms[8], atoms[9],
                     cmap_types[2])
        self.assertEqual(repr(cmap1), '<Cmap; %r--%r--%r--%r--%r; type=%r>' %
                         tuple(atoms[:5] + [cmap_types[0]]))
        # Check illegal CmapType assignment
        self.assertRaises(TypeError, lambda: CmapType(5, cg1))
        self.assertRaises(NotImplementedError, lambda:
                Cmap.extended(atoms[0], atoms[1], atoms[2], atoms[3],
                              atoms[4], atoms[5], atoms[6], atoms[7])
        )
        self.assertRaises(MoleculeError, lambda:
                cmap1.same_atoms((1, 2, 3, 4))
        )
        # Check container functionality
        for i, atom in enumerate(atoms):
            if 0 <= i < 5:
                self.assertIn(atom, cmap1)
            if 3 <= i < 7:
                self.assertIn(atom, cmap2)
            if 5 <= i < 9:
                self.assertIn(atom, cmap3)
        self.assertEqual(cmap_types[0], cmap_types[2])
        self.assertNotEqual(cmap_types[0], cmap_types[1])
        for i, bond in enumerate(bonds):
            if 0 <= i < 4:
                self.assertIn(bond, cmap1)
            if 3 <= i < 7:
                self.assertIn(bond, cmap2)
            if 5 <= i < 9:
                self.assertIn(bond, cmap3)
        # Check the same_atoms method
        self.assertTrue(cmap1.same_atoms(cmap1))
        self.assertFalse(cmap2.same_atoms(cmap1))
        self.assertTrue(cmap1.same_atoms((0, 1, 2, 3, 4)))
        self.assertTrue(cmap1.same_atoms((4, 3, 2, 1, 0)))
        self.assertFalse(cmap1.same_atoms((0, 2, 1, 3, 4)))
        # Check Cmap grid indexing
        for i, val in enumerate(cg1):
            self.assertEqual(cmap_types[0].grid[i], val)
            i1 = i // 6
            i2 = i % 6
            self.assertEqual(cmap_types[0].grid[i1,i2], val)
        transpose = cmap_types[0].grid.T
        for i, val in enumerate(cg1):
            i1 = i // 6
            i2 = i % 6
            self.assertEqual(transpose[i2, i1], val)
        # Transpose of the transpose should be the original
        self.assertEqual(transpose.T, cmap_types[0].grid)
        # Check caching
        self.assertIs(transpose, cmap_types[0].grid.T)
        # Check switch_range functionality
        sg = cmap_types[0].grid.switch_range()
        for i in range(6):
            for j in range(6):
                self.assertEqual(sg[i,j], cmap_types[0].grid[(i+3)%6,(j+3)%6])
        # Check the CmapType.__copy__ functionality
        cp = copy(cmap_types[0])
        self.assertIsNot(cp, cmap_types[0])
        self.assertIs(cp.list, None)
        self.assertEqual(cp.idx, -1)
        self.assertEqual(cp.resolution, cmap_types[0].resolution)
        self.assertEqual(cp.grid, cmap_types[0].grid)
        # Check error handling
        self.assertRaises(IndexError, lambda: cmap_types[0].grid[10,10])
        def err():
            cmap_types[0].grid[10, 10] = 10.0
        self.assertRaises(IndexError, err)

    #=============================================

    def test_cmap_grid(self):
        """ Tests the CmapGrid API """
        raw = list(range(36))
        cg1 = CmapType(6, list(range(36))).grid
        for i in range(36):
            self.assertEqual(cg1[i], i)
        for i in range(6):
            for j in range(6):
                self.assertEqual(cg1[i,j], i*6+j)
        # Now check *setting* elements
        for i, j in enumerate(reversed(range(36))):
            cg1[i] = j
        for i in range(36):
            self.assertEqual(cg1[i], 35-i)
        for i in range(6):
            for j in range(6):
                cg1[i,j] = i*10+j*6
        for i in range(6):
            for j in range(6):
                self.assertEqual(cg1[i,j], i*10+j*6)
        # Now try setting slices
        cg1[:10] = 0
        for i in range(10):
            self.assertEqual(cg1[i], 0)
        for i in range(10, 36):
            self.assertNotEqual(cg1[i], 0)
        # Now set slice to an array (akin to numpy broadcasting)
        cg1[:10] = [(x+4)*10 for x in range(10)]
        for i in range(10):
            self.assertEqual(cg1[i], i*10+40)
        # Test error handling for improper broadcasting
        def err():
            cg1[:10] = [1, 2, 3]
        self.assertRaises(ValueError, err)
        # Test string methods
        self.assertEqual(repr(cg1), '<_CmapGrid: 6x6>')

        # Test comparison methods
        cg2 = CmapType(7, list(range(49))).grid
        self.assertNotEqual(cg1, cg2)
        cg1[:] = list(range(36))
        cg3 = copy(cg1)
        self.assertEqual(cg1, cg3)
        cg3[-1] += 0.01
        self.assertNotEqual(cg1, cg3)
        self.assertNotEqual(cg1, 1)

    #=============================================

    def test_trigonal_angle(self):
        """ Tests the trigonal angle term used in the AMOEBA force field """
        atoms = TrackedList()
        atoms.extend([Atom(list=atoms) for x in range(8)])
        bonds = []
        bonds.append(Bond(atoms[0], atoms[1]))
        bonds.append(Bond(atoms[2], atoms[1]))
        bonds.append(Bond(atoms[3], atoms[1]))
        bonds.append(Bond(atoms[0], atoms[2]))
        t1 = TrigonalAngle(atoms[0], atoms[1], atoms[2], atoms[3])
        t2 = TrigonalAngle(atoms[4], atoms[5], atoms[6], atoms[7],
                           AngleType(50.0, 90.0))
        t1.type = AngleType(50.0, 90.0)
        self.assertIsNot(t1.type, t2.type)
        self.assertEqual(t1.type, t2.type)
        self.assertIn(atoms[0], t1)
        self.assertIn(atoms[1], t1)
        self.assertIn(atoms[2], t1)
        self.assertIn(atoms[3], t1)
        self.assertIn(atoms[4], t2)
        self.assertIn(atoms[5], t2)
        self.assertIn(atoms[6], t2)
        self.assertIn(atoms[7], t2)
        self.assertIn(atoms[0], t1)
        self.assertIn(bonds[0], t1)
        self.assertIn(bonds[1], t1)
        self.assertIn(bonds[2], t1)
        self.assertNotIn(bonds[3], t1)
        self.assertRaises(MoleculeError, lambda:
                          TrigonalAngle(atoms[0], atoms[1], atoms[2], atoms[1]))
        self.assertEqual(t1.type.k, 50)
        self.assertEqual(t1.type.theteq, 90.0)
        self.assertEqual(repr(t1), '<TrigonalAngle; %r--(%r,%r,%r); type=%r>' %
                (atoms[1], atoms[0], atoms[2], atoms[3], t1.type))
        self.assertEqual(repr(t2), '<TrigonalAngle; %r--(%r,%r,%r); type=%r>' %
                (atoms[5], atoms[4], atoms[6], atoms[7], t2.type))

    #=============================================

    def test_oopbend_angle(self):
        """ Tests the out-of-plane bend term used in the AMOEBA force field """
        atoms = TrackedList()
        atoms.extend([Atom(list=atoms) for x in range(8)])
        bonds = []
        bonds.append(Bond(atoms[0], atoms[1]))
        bonds.append(Bond(atoms[2], atoms[1]))
        bonds.append(Bond(atoms[3], atoms[1]))
        bonds.append(Bond(atoms[0], atoms[2]))
        t1 = OutOfPlaneBend(atoms[0], atoms[1], atoms[2], atoms[3])
        t2 = OutOfPlaneBend(atoms[4], atoms[5], atoms[6], atoms[7],
                            OutOfPlaneBendType(50.0))
        t1.type = OutOfPlaneBendType(50.0)
        self.assertIsNot(t1.type, t2.type)
        self.assertEqual(t1.type, t2.type)
        self.assertIn(atoms[0], t1)
        self.assertIn(atoms[1], t1)
        self.assertIn(atoms[2], t1)
        self.assertIn(atoms[3], t1)
        self.assertIn(atoms[4], t2)
        self.assertIn(atoms[5], t2)
        self.assertIn(atoms[6], t2)
        self.assertIn(atoms[7], t2)
        self.assertIn(bonds[0], t1)
        self.assertIn(bonds[1], t1)
        self.assertIn(bonds[2], t1)
        self.assertNotIn(bonds[3], t1)
        self.assertRaises(MoleculeError, lambda:
                          OutOfPlaneBend(atoms[0], atoms[1], atoms[2], atoms[1]))
        self.assertEqual(t1.type.k, 50)
        self.assertEqual(repr(t1), '<OutOfPlaneBend; %r--(%r,%r,%r); type=%r>' %
                (atoms[1], atoms[0], atoms[2], atoms[3], t1.type))

    #=============================================

    def test_pitorsion(self):
        """ Tests the pi-torsion term used in the AMOEBA force field """
        atoms = TrackedList()
        atoms.extend([Atom(list=atoms) for i in range(6)])
        bonds = [Bond(atoms[0], atoms[2]), Bond(atoms[1], atoms[2]),
                 Bond(atoms[2], atoms[3]), Bond(atoms[3], atoms[4]),
                 Bond(atoms[3], atoms[5])]
        pit = PiTorsion(atoms[0], atoms[1], atoms[2], atoms[3], atoms[4],
                        atoms[5], type=DihedralType(10.0, 2, 180.0))
        for atom in atoms:
            self.assertIn(atom, pit)
        for bond in bonds:
            self.assertIn(bond, pit)
        self.assertNotIn(Bond(atoms[0], atoms[1]), pit)
        self.assertEqual(pit.type.phi_k, 10)
        self.assertEqual(pit.type.per, 2)
        self.assertEqual(pit.type.phase, 180)
        self.assertEqual(repr(pit), '<PiTorsion; (%r,%r)--%r--%r--(%r,%r); type=%r>' %
                tuple(atoms + [pit.type]))

    #=============================================

    def test_stretchbend(self):
        """ Tests the stretch-bend term and type """
        atoms = TrackedList()
        atoms.extend([Atom(list=atoms) for i in range(3)])
        bonds = [Bond(atoms[0], atoms[1]), Bond(atoms[1], atoms[2])]
        strbnd = StretchBend(atoms[0], atoms[1], atoms[2],
                             StretchBendType(10.0, 11.0, 1.1, 1.2, 109.0))
        strbnds = TrackedList()
        strbnds.append(strbnd.type)
        strbnd.type.list = strbnds
        for obj in atoms + bonds:
            self.assertIn(obj, strbnd)
        self.assertEqual(strbnd.type.idx, 0)
        self.assertIs(strbnd.type.list, strbnds)
        self.assertEqual(strbnd.type.k1, 10)
        self.assertEqual(strbnd.type.k2, 11)
        self.assertEqual(strbnd.type.req1, 1.1)
        self.assertEqual(strbnd.type.req2, 1.2)
        self.assertEqual(strbnd.type.theteq, 109.0)
        # Test the StretchBendType.__copy__ method
        cp = copy(strbnd.type)
        self.assertIsNot(cp, strbnd.type)
        self.assertIs(cp.list, None)
        self.assertEqual(cp.idx, -1)
        self.assertEqual(cp.k1, 10)
        self.assertEqual(cp.k2, 11)
        self.assertEqual(cp.req1, 1.1)
        self.assertEqual(cp.req2, 1.2)
        self.assertEqual(cp.theteq, 109.0)
        self.assertEqual(repr(strbnd), '<StretchBend; %r--%r--%r; type=%r>' %
                tuple(atoms + [strbnd.type]))

    #=============================================

    def test_torsion_torsion(self):
        """ Tests the torsion-torsion term used in the AMOEBA force field """
        data = AmberFormat(get_fn('amoeba.parm7')).parm_data
        pre = 'AMOEBA_TORSION_TORSION_TORTOR_TABLE_'
        atoms = TrackedList()
        atoms.extend([Atom(list=atoms) for i in range(15)])
        bonds = [Bond(atoms[i], atoms[i+1]) for i in range(14)]
        tortor_types = TrackedList()
        tortor_types.extend([
                TorsionTorsionType((25, 25), data[pre+'01_ANGLE1'],
                    data[pre+'01_ANGLE2'],
                    data[pre+'01_FUNC'],
                    list=tortor_types),
                TorsionTorsionType((25, 25),
                    data[pre+'01_ANGLE1'], data[pre+'01_ANGLE2'],
                    data[pre+'01_FUNC'], data[pre+'01_DFUNC_DANGLE1'],
                    data[pre+'01_DFUNC_DANGLE2'],
                    data[pre+'01_D2FUNC_DANGLE1_DANGLE2'], list=tortor_types),
                TorsionTorsionType((25, 25),
                    data[pre+'03_ANGLE1'], data[pre+'03_ANGLE2'],
                    data[pre+'03_FUNC'], data[pre+'03_DFUNC_DANGLE1'],
                    data[pre+'03_DFUNC_DANGLE2'],
                    data[pre+'03_D2FUNC_DANGLE1_DANGLE2'], list=tortor_types),
        ])
        self.assertEqual(repr(tortor_types[0]), '<TorsionTorsionType; 25x25>')
        tortor1 = TorsionTorsion(atoms[0], atoms[1], atoms[2], atoms[3],
                                 atoms[4], type=tortor_types[0])
        tortor2 = TorsionTorsion(atoms[5], atoms[6], atoms[7], atoms[8],
                                 atoms[9], type=tortor_types[1])
        tortor3 = TorsionTorsion(atoms[10], atoms[11], atoms[12], atoms[13],
                                 atoms[14], type=tortor_types[2])
        # Check some error handling
        self.assertRaises(ValueError, lambda:
                TorsionTorsionType((25,),
                    data[pre+'03_ANGLE1'], data[pre+'03_ANGLE2'],
                    data[pre+'03_FUNC'], data[pre+'03_DFUNC_DANGLE1'],
                    data[pre+'03_DFUNC_DANGLE2'],
                    data[pre+'03_D2FUNC_DANGLE1_DANGLE2']
                )
        )
        self.assertRaises(ValueError, lambda:
                TorsionTorsionType((26, 25),
                    data[pre+'03_ANGLE1'], data[pre+'03_ANGLE2'],
                    data[pre+'03_FUNC'], data[pre+'03_DFUNC_DANGLE1'],
                    data[pre+'03_DFUNC_DANGLE2'],
                    data[pre+'03_D2FUNC_DANGLE1_DANGLE2'])
        )

        # Check the container properties of the torsion-torsion
        for i, atom in enumerate(atoms):
            if i < 5:
                self.assertIn(atom, tortor1)
                self.assertNotIn(atom, tortor2)
                self.assertNotIn(atom, tortor3)
            elif i < 10:
                self.assertNotIn(atom, tortor1)
                self.assertIn(atom, tortor2)
                self.assertNotIn(atom, tortor3)
            else:
                self.assertNotIn(atom, tortor1)
                self.assertNotIn(atom, tortor2)
                self.assertIn(atom, tortor3)

        omitted_bonds = 0
        for i, bond in enumerate(bonds):
            if bond.atom1.idx < 5 and bond.atom2.idx < 5:
                self.assertIn(bond, tortor1)
                self.assertNotIn(bond, tortor2)
                self.assertNotIn(bond, tortor3)
            elif 5 <= bond.atom1.idx < 10 and 5 <= bond.atom2.idx < 10:
                self.assertNotIn(bond, tortor1)
                self.assertIn(bond, tortor2)
                self.assertNotIn(bond, tortor3)
            elif 10 <= bond.atom1.idx < 15 and 10 <= bond.atom2.idx < 15:
                self.assertNotIn(bond, tortor1)
                self.assertNotIn(bond, tortor2)
                self.assertIn(bond, tortor3)
            else:
                omitted_bonds += 1
                self.assertNotIn(bond, tortor1)
                self.assertNotIn(bond, tortor2)
                self.assertNotIn(bond, tortor3)
        self.assertTrue(omitted_bonds > 0)
        self.assertEqual(tortor1.type.idx, 0)
        self.assertEqual(tortor2.type.idx, 1)
        self.assertEqual(tortor3.type.idx, 2)
        # Now check the _TorTorTable API
        self.assertRaises(TypeError, lambda:
                topologyobjects._TorTorTable([0, 90, 180], [0, 90, 180], [1, 2])
        )
        self.assertEqual(tortor1.type.f, tortor2.type.f)
        self.assertNotEqual(tortor1.type.f, tortor3.type.f)
        # Check the element accessors
        c = 0
        for a1 in data[pre+'01_ANGLE1']:
            for a2 in data[pre+'01_ANGLE2']:
                self.assertEqual(tortor1.type.f[(a1, a2)], data[pre+'01_FUNC'][c])
                self.assertEqual(tortor1.type.f[a1, a2], data[pre+'01_FUNC'][c])
                c += 1
        # Check the TorsionTorsionType.__copy__ method
        cp = copy(tortor_types[-1])
        self.assertIsNot(cp, tortor_types[-1])
        self.assertIsNot(cp.dfda1, tortor_types[-1].dfda1)
        self.assertIsNot(cp.dfda2, tortor_types[-1].dfda2)
        self.assertIsNot(cp.d2fda1da2, tortor_types[-1].d2fda1da2)
        self.assertIsNot(cp.dfda1.data, tortor_types[-1].dfda1.data)
        self.assertIsNot(cp.dfda2.data, tortor_types[-1].dfda2.data)
        self.assertIsNot(cp.d2fda1da2.data, tortor_types[-1].d2fda1da2.data)
        self.assertEqual(cp, tortor_types[-1])
        # Exception handling
        self.assertRaises(MoleculeError, lambda:
                TorsionTorsion(atoms[0], atoms[1], atoms[2], atoms[3], atoms[0])
        )
        self.assertRaises(MoleculeError, lambda: atoms[0].tortor_to(atoms[0]))
        # Make sure that if a torsion-torsion table has different angles, but
        # same energies, it is considered non-equal
        ttt = topologyobjects._TorTorTable(
                [x+0.001 for x in data[pre+'01_ANGLE1']],
                data[pre+'01_ANGLE2'], data[pre+'01_FUNC']
        )
        self.assertNotEqual(tortor1.type.f, ttt)
        self.assertNotEqual(ttt, tortor1.type.f)

    #=============================================

    def test_chiral_frame(self):
        """ Tests the chiral frame object used in the AMOEBA force field """
        atom1 = Atom()
        atom2 = Atom()
        cf1 = ChiralFrame(atom1, atom2, 1)
        cf2 = ChiralFrame(atom1, atom2, -1)
        self.assertRaises(ValueError, lambda: ChiralFrame(atom1, atom2, 2))
        self.assertIn(atom1, cf1)
        self.assertIn(atom2, cf1)
        self.assertIn(atom1, cf2)
        self.assertIn(atom2, cf2)
        self.assertEqual(repr(cf1), '<ChiralFrame; %r--%r, direction=1>' % (atom1, atom2))

    #=============================================

    def test_docstrings(self):
        """ Running the topologyobjects docstring examples/tests """
        import doctest
        results = doctest.testmod(topologyobjects)
        self.assertEqual(results.failed, 0)

    #=============================================

    def test_residue(self):
        """ Tests the Residue object """
        atoms = AtomList()
        atoms.extend([Atom(name='CA') for i in range(10)])
        res = Residue('ALA', segid='SYS')
        for atom in atoms:
            res.add_atom(atom)
        self.assertEqual(len(res), len(atoms))
        for atom in atoms:
            self.assertIs(atom.residue, res)
        for x, y in zip(atoms, res):
            self.assertIs(x, y)
        for atom in atoms:
            self.assertIn(atom, res)

        # Check segid assignment
        self.assertEqual(res.segid, 'SYS')
        # Deprecated behavior
        self.assertRaises(DeprecationWarning, lambda: res[0].segid)
        def tmp():
            res[0].segid = 'SYS1'
        self.assertRaises(DeprecationWarning, tmp)
        warnings.filterwarnings('ignore', category=DeprecationWarning,
                                module='parmed')
        tmp()
        self.assertEqual(res[0].segid, 'SYS1')
        self.assertEqual(res.segid, 'SYS1')
        warnings.filterwarnings('error', category=DeprecationWarning,
                                module='parmed')

        # __repr__ testing
        self.assertEqual(repr(atoms[0]), '<Atom CA [0]; In ALA -1>')
        self.assertEqual(repr(res), '<Residue ALA[-1]; segid=SYS1>')
        self.assertEqual(repr(res), '<Residue ALA[-1]; segid=SYS1>')
        res.chain = 'B'
        res.insertion_code = 'B'
        self.assertEqual(repr(res),
                '<Residue ALA[-1]; chain=B; insertion_code=B; segid=SYS1>')

        # Try deleting all of our atoms
        while len(res):
            lenres = len(res)
            atom = random.choice(atoms)
            is_inside = atom in res
            res.delete_atom(atom)
            self.assertEqual(lenres-len(res), is_inside)
            self.assertIs(atom.residue, None)
        self.assertEqual(len(res), 0)
        for atom in atoms:
            self.assertIs(atom.residue, None)
        self.assertTrue(res.is_empty())

    #=============================================

    def test_atom_list(self):
        """ Tests the AtomList class """
        atoms = AtomList()
        res = Residue('ALA')
        atoms.extend([Atom(name='CA') for i in range(15)])
        # Test __repr__ before adding residue
        self.assertEqual(repr(atoms[0]), '<Atom CA [0]>')
        for atom in atoms:
            res.add_atom(atom)
            self.assertIs(atom.list, atoms)
        # Test the indexing
        for i, atom in enumerate(atoms):
            self.assertEqual(atom.idx, i)
        atoms.changed = False
        i = 0
        # Test both pop and remove
        while atoms:
            if i % 2 == 0:
                atom = atoms.pop()
            else:
                atom = atoms[-1]
                atoms.remove(atom)
            self.assertEqual(atom.idx, -1)
            self.assertIs(atom.residue, None)
            self.assertIs(atom.list, None)
            self.assertTrue(atoms.changed)
            atoms.changed = False
            i += 1
        atoms.extend([Atom() for i in range(15)])
        self.assertTrue(res.is_empty())
        for i, atom in enumerate(atoms):
            self.assertEqual(atom.idx, i)
            self.assertIs(atom.residue, None)
        atoms.changed = False
        # Tests the insertion
        atoms.insert(2, Atom(name='TOK'))
        self.assertTrue(atoms.changed)
        self.assertEqual(len(atoms), 16)
        for i, atom in enumerate(atoms):
            self.assertEqual(atom.idx, i)
            self.assertIs(atom.list, atoms)
        self.assertEqual(atoms[2].name, 'TOK')
        atoms.changed = False
        # Tests appending
        atoms.append(Atom(name='TOK2'))
        self.assertTrue(atoms.changed)
        self.assertEqual(len(atoms), 17)
        for i, atom in enumerate(atoms):
            self.assertEqual(atom.idx, i)
        self.assertEqual(atoms[2].name, 'TOK')
        self.assertEqual(atoms[-1].name, 'TOK2')
        # Test atom comparisons
        self.assertGreater(atoms[1], atoms[0])
        self.assertLess(atoms[0], atoms[1])
        self.assertGreaterEqual(atoms[0], atoms[0])
        self.assertGreaterEqual(atoms[1], atoms[0])
        self.assertLessEqual(atoms[0], atoms[0])
        self.assertLessEqual(atoms[0], atoms[1])
        # Check some error handling
        self.assertRaises(ValueError, lambda: atoms.remove(atoms.pop()))
        self.assertRaises(RuntimeError, atoms.assign_nbidx_from_types)
        self.assertIs(atoms.__iadd__([Atom(), Atom()]), NotImplemented)
        self.assertRaises(IndexError, lambda: atoms.find_original_index(1000))

    #=============================================

    def test_residue_list(self):
        """ Tests the ResidueList class """
        atoms = AtomList()
        reslist = ResidueList()
        for i in range(40):
            new_at = Atom()
            if i < 10:
                reslist.add_atom(new_at, 'A', 10)
            elif i < 21:
                reslist.add_atom(new_at, 'A', 11)
            elif i < 33:
                reslist.add_atom(new_at, 'B', 20)
            else:
                reslist.add_atom(new_at, 'C', 21)
            atoms.append(new_at)
            self.assertEqual(atoms[-1].idx, i)

        self.assertEqual(len(reslist), 4)
        self.assertEqual(len(reslist[0]), 10)
        self.assertEqual(len(reslist[1]), 11)
        self.assertEqual(len(reslist[2]), 12)
        self.assertEqual(len(reslist[3]), 7)
        del atoms[:10]
        self.assertEqual(len(reslist), 4)
        self.assertTrue(reslist[0].is_empty())
        reslist.prune()
        self.assertEqual(len(reslist), 3) # Got rid of empty residue.
        self.assertEqual(len(atoms), sum([len(r) for r in reslist]))

        # Check ordering of residues
        self.assertGreater(reslist[1], reslist[0])
        self.assertFalse(reslist[1] > reslist[1])
        self.assertLess(reslist[0], reslist[1])
        self.assertFalse(reslist[0] < reslist[0])

        self.assertGreaterEqual(reslist[0], reslist[0])
        self.assertGreaterEqual(reslist[1], reslist[0])
        self.assertFalse(reslist[0] >= reslist[1])
        self.assertLessEqual(reslist[0], reslist[0])
        self.assertLessEqual(reslist[0], reslist[1])
        self.assertFalse(reslist[1] <= reslist[0])
        # Delete a couple residues
        del reslist[:2]
        self.assertEqual(len(reslist), 1)
        del reslist[0]
        self.assertEqual(len(reslist), 0)
        del reslist[10:20]
        self.assertEqual(len(reslist), 0)

    #=============================================

    def test_tracked_list(self):
        """ Test the TrackedList class """
        items = TrackedList()
        items.extend([Atom() for i in range(100)])
        for atom in items:
            self.assertEqual(atom.idx, -1)
            self.assertIs(atom.list, None)
        items.claim()
        for i, atom in enumerate(items):
            self.assertEqual(atom.idx, i)
        self.assertTrue(items.changed)
        self.assertFalse(items.needs_indexing)
        items.changed = False
        self.assertFalse(items.changed)
        all_atoms = items[:]
        for atom in all_atoms:
            self.assertIsNot(atom.list, all_atoms)
            self.assertIn(atom, items)
        # Test the repr
        self.assertEqual(repr(items), 'TrackedList([\n\t' +
                '\n\t'.join(repr(a) for a in items[:24]) + '\n\t...\n\t' +
                '\n\t'.join(repr(a) for a in items[-5:]) + '\n])')
        # Delete the whole list in random order
        while items:
            atom = items.pop(random.choice(range(len(items))))
            for item in items:
                self.assertIsNot(item, atom)
            self.assertEqual(atom.idx, -1)
            self.assertTrue(items.changed)
            items.changed = False
        # Now test the remove method
        self.assertFalse(items.changed)
        items.append(Atom())
        self.assertTrue(items.changed)
        items.changed = False
        items.remove(items[0])
        self.assertTrue(items.changed)
        # Delete slice
        while all_atoms:
            del all_atoms[:10]
        self.assertEqual(len(all_atoms), 0)
        # Try a tracked list of an immutable built-in type
        ints = TrackedList(range(9))
        ints.append(9)
        self.assertTrue(ints.needs_indexing)
        ints.claim()
        self.assertFalse(ints.needs_indexing)
        before_len = len(ints)
        ints.prune_unused() # Should be a no-op
        self.assertEqual(len(ints), before_len)
        self.assertEqual(repr(ints), """TrackedList([
\t0
\t1
\t2
\t3
\t4
\t5
\t6
\t7
\t8
\t9
])""")

    #=============================================

    def test_nonbonded_exception(self):
        """ Tests the NonbondedException and NonbondedExceptionType objects """
        a1 = Atom(name='CA', type='CX', atomic_number=6)
        a2 = Atom(name='CB', type='CT', atomic_number=6)
        a3 = Atom(name='DU', type='DU', atomic_number=0)
        nbe = NonbondedException(a1, a2)
        self.assertIn(a1, nbe)
        self.assertIn(a2, nbe)
        self.assertNotIn(a3, nbe)
        self.assertEqual(repr(nbe), '<NonbondedException; %r and %r>' % (a1, a2))
        # Now add the type
        nbet = NonbondedExceptionType(1.0, 2.0, chgscale=3.0)
        nbet2 = NonbondedExceptionType(1.1, 2.0, chgscale=3.0)
        self.assertEqual(nbet.sigma, 2**(-1/6))
        self.assertEqual(nbet, nbet)
        self.assertNotEqual(nbet, nbet2)
        nbet2.sigma = 1.0
        self.assertEqual(nbet2.rmin*2**(-1/6), nbet2.sigma)
        nbe.type = nbet
        self.assertEqual(repr(nbe), '<NonbondedException; %r and %r, type=%r>' %
                         (a1, a2, nbet))

    #=============================================

    def test_acceptor_donor(self):
        """ Test the AcceptorDonor API """
        a1 = Atom(name='O', atomic_number=8)
        a2 = Atom(name='H', atomic_number=1)
        a3 = Atom(name='H2', atomic_number=1)
        ad = AcceptorDonor(a1, a2)
        self.assertIn(a1, ad)
        self.assertIn(a2, ad)
        self.assertNotIn(a3, ad)
        self.assertEqual(repr(ad), '<AcceptorDonor; %r %r>' % (a1, a2))

    #=============================================

    def test_helper_functions(self):
        """ Test the helper private functions in topologyobjects.py """
        self.assertEqual(_strip_units(10), 10)
        self.assertAlmostEqual(_strip_units(math.pi*u.radians), 180)
        self.assertAlmostEqual(_strip_units(1*u.kilojoule_per_mole), 1/4.184)
        self.assertEqual(_strip_units(10*u.kilojoule_per_mole, u.kilocalorie_per_mole),
                         10/4.184)
        self.assertAlmostEqual(_strip_units(180*u.degree, u.radians), math.pi)<|MERGE_RESOLUTION|>--- conflicted
+++ resolved
@@ -150,12 +150,8 @@
         a4 = Atom(atomic_number=6, name='C4', type='CT', charge=-0.1,
                   mass=12.01, nb_idx=1, solvent_radius=1.8, tree='M')
         a5 = Atom(atomic_number=6, name='C2', type='CT', charge=0.1,
-<<<<<<< HEAD
                   mass=12.01, nb_idx=1, solvent_radius=1.8, tree='M')
-=======
-                  mass=12.01, nb_idx=1, radii=1.8, tree='M')
         self.assertRaises(IndexError, a1.nonbonded_exclusions)
->>>>>>> 72ae3dbb
         # Make sure the atom attributes are transferred correctly (only check
         # the first atom)
         self.assertEqual(a1.atomic_number, 6)
