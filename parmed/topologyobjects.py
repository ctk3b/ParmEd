--- conflicted
+++ resolved
@@ -10,13 +10,9 @@
 from functools import wraps
 import math
 from parmed.exceptions import MoleculeError, ParameterError, ParameterWarning
-<<<<<<< HEAD
-from parmed.constants import TINY, DEG_TO_RAD, RAD_TO_DEG
-from parmed.geometry import distance2, angle, dihedral
-=======
 from parmed.constants import (TINY, DEG_TO_RAD, RAD_TO_DEG ,
                               TINY_DIGITS as _TINY_DIGITS)
->>>>>>> 39373fb0
+from parmed.geometry import distance2, angle, dihedral
 import parmed.unit as u
 from parmed.utils.decorators import deprecated
 from parmed.utils.six import string_types, iteritems
