--- conflicted
+++ resolved
@@ -10,10 +10,7 @@
 from datetime import datetime
 import math
 import os
-<<<<<<< HEAD
-=======
 import pwd
->>>>>>> 48afe464
 import re
 try:
     from string import letters
